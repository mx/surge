
#include "aulayer.h"
#include <gui/SurgeGUIEditor.h>
#include <AudioToolbox/AudioUnitUtilities.h>
#include <AudioUnit/AudioUnitCarbonView.h>
#include "aulayer_cocoaui.h"

typedef SurgeSynthesizer sub3_synth;

//----------------------------------------------------------------------------------------------------

aulayer::aulayer (AudioUnit au) : AUInstrumentBase (au,1,1)
{
	plugin_instance = 0;
    editor_instance = 0;
}

//----------------------------------------------------------------------------------------------------

aulayer::~aulayer()
{
	if(plugin_instance)
	{
		plugin_instance->~plugin();
		_aligned_free(plugin_instance);
	}
    
    if( editor_instance )
    {
        delete editor_instance;
    }
}

//----------------------------------------------------------------------------------------------------

int aulayer::GetNumCustomUIComponents ()
{
	return 1;
}

//----------------------------------------------------------------------------------------------------

UInt32 aulayer::SupportedNumChannels (const AUChannelInfo** outInfo)
{
	if(!outInfo) return 2;
	cinfo[0].inChannels = 0;
	cinfo[0].outChannels = 2;
	cinfo[1].inChannels = 2;
	cinfo[1].outChannels = 2;
	*outInfo = cinfo;
	return 2;
}

//----------------------------------------------------------------------------------------------------

#define kComponentSubType	'Srge'

//----------------------------------------------------------------------------------------------------

ComponentResult aulayer::Version ()
{ 
	return kVersionNumber; 
}

//----------------------------------------------------------------------------------------------------

void aulayer::GetUIComponentDescs (ComponentDescription* inDescArray)
{
	inDescArray[0].componentType = kAudioUnitCarbonViewComponentType;
	inDescArray[0].componentSubType = kComponentSubType;
	inDescArray[0].componentManufacturer = kComponentManuf;
	inDescArray[0].componentFlags = 0;
	inDescArray[0].componentFlagsMask = 0;
}

//----------------------------------------------------------------------------------------------------

bool aulayer::HasIcon()
{
	return true;
}

//----------------------------------------------------------------------------------------------------

CFURLRef aulayer::GetIconLocation ()
{
	CFURLRef icon = 0;
#ifdef DEMO
	CFBundleRef bundle = CFBundleGetBundleWithIdentifier(CFSTR("com.vemberaudio.audiounit.surgedemo"));
#else
	CFBundleRef bundle = CFBundleGetBundleWithIdentifier(CFSTR("com.vemberaudio.audiounit.surge"));
#endif
	
	if(bundle){
		CFURLRef resources = CFBundleCopyResourcesDirectoryURL(bundle);
		if(resources)
		{
			icon = CFURLCreateCopyAppendingPathComponent(NULL,resources,CFSTR("surgeicon.icns"),false);
			CFRelease(resources);
		}
	}
	return icon;
}

//----------------------------------------------------------------------------------------------------

void aulayer::InitializePlugin()
{
	if(!plugin_instance) 
	{
          //sub3_synth* synth = (sub3_synth*)_aligned_malloc(sizeof(sub3_synth),16);
          //new(synth) sub3_synth(this);
          
          // FIXME: The VST uses a std::unique_ptr<> and we probably should here also
          plugin_instance = new SurgeSynthesizer( this );
<<<<<<< HEAD

          // This allows us standalone performance mode. See issue #146 and comment below tagged with issue number
          plugin_instance->time_data.ppqPos = 0;
=======
>>>>>>> 31ddbdaa
    }
	assert(plugin_instance);
}

//----------------------------------------------------------------------------------------------------

bool aulayer::IsPluginInitialized()
{
	return plugin_instance != 0;
}

//----------------------------------------------------------------------------------------------------

ComponentResult aulayer::Initialize()
{
	if(!IsPluginInitialized()) 
	{
		InitializePlugin();
	}
	
	double samplerate = GetOutput(0)->GetStreamFormat().mSampleRate;
	plugin_instance->setSamplerate(samplerate);
	plugin_instance->audio_processing_active = true;
	plugin_instance->allNotesOff();
	
	blockpos = 0;
	events_this_block = 0;
	//init parameters
	for(UInt32 i=0; i<n_total_params; i++)
	{
		parameterIDlist[i] = i;
		parameterIDlist_CFString[i] = 0;
	}
	
	AUInstrumentBase::Initialize();
	return noErr;
}

//----------------------------------------------------------------------------------------------------

void aulayer::Cleanup()	
{	
	AUInstrumentBase::Cleanup();
}

//----------------------------------------------------------------------------------------------------

bool aulayer::StreamFormatWritable( AudioUnitScope scope, AudioUnitElement element)
{
	
	return true; //IsInitialized() ? false : true;
}

//----------------------------------------------------------------------------------------------------

ComponentResult		aulayer::ChangeStreamFormat(
	AudioUnitScope					inScope,
	AudioUnitElement				inElement,
	const CAStreamBasicDescription & inPrevFormat,
	const CAStreamBasicDescription &	inNewFormat)
{
	double samplerate = inNewFormat.mSampleRate;
	ComponentResult result = AUBase::ChangeStreamFormat(inScope,inElement,inPrevFormat,inNewFormat);

	if(plugin_instance) plugin_instance->setSamplerate(samplerate);
	
	return result;
}

//----------------------------------------------------------------------------------------------------

ComponentResult	aulayer::Reset(AudioUnitScope inScope, AudioUnitElement inElement)
{
	if((inScope == kAudioUnitScope_Global) && (inElement == 0) && plugin_instance)
	{
		double samplerate = GetOutput(0)->GetStreamFormat().mSampleRate;
		plugin_instance->setSamplerate(samplerate);
		plugin_instance->allNotesOff();
	}
	return noErr;
}

//----------------------------------------------------------------------------------------------------

bool aulayer::ValidFormat( AudioUnitScope inScope, AudioUnitElement	inElement, const CAStreamBasicDescription &inNewFormat)
{
	
	if(!FormatIsCanonical(inNewFormat)) return false;
	if(inElement>0) return false; // only 1 input/output element supported
	if(inScope == kAudioUnitScope_Input)
	{
		if(inNewFormat.NumberChannels() == 0) return true;
		else if(inNewFormat.NumberChannels() == 2)
		{
			return true;
		}
	}
	else if(inScope == kAudioUnitScope_Output)
	{
		if(inNewFormat.NumberChannels() == 2) return true;
	}
	else if(inScope == kAudioUnitScope_Global)
	{
		return true;
	}
	return false;
}

//----------------------------------------------------------------------------------------------------	
	
ComponentResult aulayer::StartNote( 
	MusicDeviceInstrumentID inInstrument,
	MusicDeviceGroupID inGroupID,
	NoteInstanceID* outNoteInstanceID,
	UInt32 inOffsetSampleFrame,
	const MusicDeviceNoteParams &inParams)
{
	return 0;
}

//----------------------------------------------------------------------------------------------------

ComponentResult aulayer::StopNote(
	MusicDeviceGroupID inGroupID, NoteInstanceID inNoteInstanceID, UInt32 inOffsetSampleFrame)
{
	return 0;
}

//----------------------------------------------------------------------------------------------------

OSStatus aulayer::HandleNoteOn(UInt8 inChannel, UInt8 inNoteNumber, UInt8 inVelocity, UInt32 inStartFrame)
{
	plugin_instance->playNote(inChannel,inNoteNumber,inVelocity,0);
	return noErr;
}

//----------------------------------------------------------------------------------------------------
	
OSStatus aulayer::HandleNoteOff(UInt8 inChannel, UInt8 inNoteNumber, UInt8 inVelocity, UInt32 inStartFrame)
{
	plugin_instance->releaseNote(inChannel,inNoteNumber,inVelocity);
	return noErr;
}

//----------------------------------------------------------------------------------------------------

OSStatus aulayer::HandleControlChange(UInt8 inChannel, UInt8 inController,	UInt8 inValue, UInt32 inStartFrame)
{
	plugin_instance->channelController(inChannel,inController, inValue);
	return noErr;
}

//----------------------------------------------------------------------------------------------------

OSStatus aulayer::HandleChannelPressure(UInt8 inChannel, UInt8 inValue, UInt32 inStartFrame)
{
	plugin_instance->channelAftertouch(inChannel,inValue);
	return noErr;
}

//----------------------------------------------------------------------------------------------------

OSStatus aulayer::HandlePitchWheel(UInt8 inChannel, UInt8 inPitch1, UInt8 inPitch2, UInt32 inStartFrame)
{
	long value = (inPitch1 & 0x7f) + (	(inPitch2 & 0x7f) << 7);
	plugin_instance->pitchBend(inChannel,value-8192);
	return noErr;
}

//----------------------------------------------------------------------------------------------------

OSStatus aulayer::HandlePolyPressure(UInt8 inChannel, UInt8 inKey, UInt8 inValue, UInt32 inStartFrame)
{
    plugin_instance->polyAftertouch(inChannel,inKey,inValue);
	return noErr;
}

//----------------------------------------------------------------------------------------------------

OSStatus aulayer::HandleProgramChange(UInt8 inChannel, UInt8 inValue)
{
    plugin_instance->programChange(inChannel,inValue);
	return noErr;
}

//----------------------------------------------------------------------------------------------------

ComponentResult aulayer::Render( AudioUnitRenderActionFlags & ioActionFlags, const AudioTimeStamp & inTimeStamp, UInt32 inNumberFrames)
{
	assert(IsPluginInitialized());
	assert(IsInitialized());
	SurgeSynthesizer *s = (SurgeSynthesizer*) plugin_instance;
	s->process_input = 0;
	
	float sampleRate = 44100.f;
	float* outputs[n_outputs];
	float* inputs[n_inputs];
	
	AudioUnitRenderActionFlags xflags = 0;
	if(HasInput(0))
	{
		ComponentResult result = PullInput(0, xflags, inTimeStamp, inNumberFrames);	
		
		if(result == noErr)
		{
			for (long i=0; i<n_inputs; i++){
				inputs[i]=GetInput(0)->GetChannelData(i);
			}
			s->process_input = inputs[0] != 0;
		}
	}
	// Get output buffer list and extract the i/o buffer pointers.
	//if (n_outputs>0)
	{
		AudioBufferList& asOutBufs=GetOutput(0)->GetBufferList();
		for (long o=0; o<n_outputs; ++o){
			outputs[o]=(float*)(asOutBufs.mBuffers[o].mData);
			if(asOutBufs.mBuffers[o].mDataByteSize<=0 || o>=asOutBufs.mNumberBuffers)
				outputs[o]=nil;
		}
	}

    // Get the transport status
    Boolean isPlaying;

    if(CallHostTransportState( &isPlaying,
                               NULL, // &isTransportStateChanged,
                               NULL, // &currentSampleInTimeline,
                               NULL, // &isCycling,
                               NULL, // &cycleStartBeat,
                               NULL // &cycleEndBeat
           ) < 0 )
    {
        isPlaying = false;
    }
        


	// do each buffer
	Float64 CurrentBeat,CurrentTempo; 
	if(CallHostBeatAndTempo (&CurrentBeat, &CurrentTempo) >= 0)
	{
		plugin_instance->time_data.tempo = CurrentTempo;

        // If the engine isn't playing, so CurrentBeat is a constant, then result here is
        // resetting time_data.ppqPos to the same thing over and over. That means the lfo_freerun
        // mode basically acts like keypress mode since time_data.ppqPos - which maps to songpos
        // is always reset to zero or a frame or so beyond. If instead we only reset it when
        // playing then exactly what we want occurs. In playback mode we get perfectly predictable
        // oscillator start and stop; but in performance mode we get freerun working off the internal clock
        // which we synthesize by running the "move clock" block below.
        // 
        // See github issue #146
        if( isPlaying )
            plugin_instance->time_data.ppqPos = CurrentBeat;
	}
	else
	{
		plugin_instance->time_data.tempo = 120;
	}	
	
	unsigned int events_processed = 0;
		
    unsigned int i;
	for(i=0; i<inNumberFrames; i++)
    {
		if(blockpos == 0)
		{
			// move clock						
			plugin_instance->time_data.ppqPos += (double) block_size * plugin_instance->time_data.tempo/(60. * sampleRate);			
			
			// process events for the current block
			while(events_processed < events_this_block)
			{
				if ((i + blockpos) > eventbuffer[events_processed].inStartFrame)
				{
					AuMIDIEvent *e = &eventbuffer[events_processed];
					AUMIDIBase::HandleMidiEvent(e->status,e->channel,e->data1,e->data2,e->inStartFrame);
					events_processed++;
				}
				else
					break;
			}
			
			// run synth engine for the current block
			plugin_instance->process();
		}

		if(s->process_input)
		{
			int inp;
			for(inp=0; inp<n_inputs; inp++)		
			{
				plugin_instance->input[inp][blockpos] = inputs[inp][i]; 
			}
		}

		int outp;
		for(outp=0; outp<n_outputs; outp++)		
		{
			outputs[outp][i] = (float)plugin_instance->output[outp][blockpos];    // replacing
		}
		
		blockpos++;
		if(blockpos>=block_size) blockpos = 0;
    }
	
	// process remaining events (there shouldn't be any)
	while(events_processed < events_this_block)
	{
		AuMIDIEvent *e = &eventbuffer[events_processed];
		AUMIDIBase::HandleMidiEvent(e->status,e->channel,e->data1,e->data2,e->inStartFrame);
		events_processed++;
	}
	events_this_block = 0;	// reset eventbuffer
	
	return noErr;
}


//----------------------------------------------------------------------------------------------------



//----------------------------------------------------------------------------------------------------

ComponentResult aulayer::GetPropertyInfo(AudioUnitPropertyID iID, AudioUnitScope iScope, AudioUnitElement iElem, UInt32& iSize, Boolean& fWritable)
{
  // OK so big todo here and in GetProperty
  // 1: Switch these all to have an inScope--kAudioUnitScope_Global guard
  // 2: Switch these to be a switch
  // 3: Make Cocoa UI make the datasize the size of the view info. Take a look in juce_audio_plugin_client/AU/juce_AU_Wrapper.mm
  // 4: That will probably core out since the calss isn't defined. That's OK! MOve on from there.
  if( iScope == kAudioUnitScope_Global )
    {
      switch( iID )
        {
            case kAudioUnitProperty_CocoaUI:
                iSize = sizeof (AudioUnitCocoaViewInfo);
                fWritable = true;
                return noErr;
                break;
            case kVmbAAudioUnitProperty_GetEditPointer:
                iSize = sizeof( SurgeGUIEditor *);
                fWritable = true;
                return noErr;
                break;
            case kAudioUnitProperty_ParameterValueName:
                iSize = sizeof( AudioUnitParameterValueName );
                return noErr;
                break;
            case kAudioUnitProperty_ParameterClumpName:
                iSize = sizeof( AudioUnitParameterNameInfo );
                return noErr;
                break;
            case kVmbAAudioUnitProperty_GetPluginCPPInstance:
                iSize = sizeof( void* );
                return noErr;
                break;
        }
    }
    
  return AUInstrumentBase::GetPropertyInfo(iID, iScope, iElem, iSize,fWritable);
}

//----------------------------------------------------------------------------------------------------

ComponentResult aulayer::RestoreState(CFPropertyListRef	plist)
{
	ComponentResult result = AUBase::RestoreState(plist);
	if(result != noErr) return result;

	CFDictionaryRef dict = static_cast<CFDictionaryRef>(plist);	

	CFDataRef data = reinterpret_cast<CFDataRef>(CFDictionaryGetValue (dict, rawchunkname));
	if (data != NULL) 
	{
		if(!IsPluginInitialized()) 
		{
			InitializePlugin();
		}
		const UInt8 *p;		
		p = CFDataGetBytePtr(data);
		size_t psize = CFDataGetLength(data);		
        plugin_instance->loadRaw(p,psize,false);
	}
	return noErr;
}

//----------------------------------------------------------------------------------------------------

ComponentResult	aulayer::SaveState(CFPropertyListRef *	plist)
{
	// store AUBase class data
	ComponentResult result = AUBase::SaveState(plist);
	if(result != noErr) return result;
	if(!IsInitialized()) return kAudioUnitErr_Uninitialized;
		
	// append raw chunk data
	// TODO det är här det finns ze memleaks!!!
	// TODO It is here that we can find memory leaks!!!
	
	CFMutableDictionaryRef dict = (CFMutableDictionaryRef)*plist;
	void* data;
    CFIndex size = plugin_instance->saveRaw(&data);
	CFDataRef dataref = CFDataCreateWithBytesNoCopy(NULL, (const UInt8*) data, size, kCFAllocatorNull);
	CFDictionarySetValue(dict, rawchunkname, dataref);
	CFRelease (dataref);
	return noErr;
}

//----------------------------------------------------------------------------------------------------

ComponentResult	aulayer::GetPresets (CFArrayRef *outData) const
{
  // kAudioUnitProperty_FactoryPresets
  
  // Type: CFArrayRef containing AUPreset's
  // Returns an array of AUPreset that contain a number and name for each of the presets. 
  //The number of each preset must be greater (or equal to) zero, and the numbers need not be ordered or contiguous. 
  //The name of each preset can be presented to the user as a means of identifying each preset. 
  // The CFArrayRef should be released by the caller.
  
  if(!IsInitialized()) return kAudioUnitErr_Uninitialized;
  
  if (outData == NULL)
    return noErr;
  
  
  sub3_synth *s = (sub3_synth*)plugin_instance;
  UInt32 n_presets = s->storage.patch_list.size();
  
  CFMutableArrayRef newArray = CFArrayCreateMutable(kCFAllocatorDefault, n_presets, &kCFAUPresetArrayCallBacks);
  if (newArray == NULL)
    return coreFoundationUnknownErr;
  
  
  
  for (long i=0; i < n_presets; i++)
    {
      CFAUPresetRef newPreset = CFAUPresetCreate(kCFAllocatorDefault, i, CFStringCreateWithCString(NULL,s->storage.patch_list[i].name.c_str(), kCFStringEncodingUTF8));
      if (newPreset != NULL)
		{
                  CFArrayAppendValue(newArray, newPreset);
                  CFAUPresetRelease(newPreset);
		}
    }
  
  *outData = (CFArrayRef)newArray;
  return noErr;
  // return coreFoundationUnknownErr; // this isn't OK so tell the host that	
}

//----------------------------------------------------------------------------------------------------

OSStatus aulayer::NewFactoryPresetSet (const AUPreset & inNewFactoryPreset)
{
	if(!IsInitialized()) return false;	
	if(inNewFactoryPreset.presetNumber<0) return false;
	sub3_synth *s = (sub3_synth*)plugin_instance;
	s->patchid_queue = inNewFactoryPreset.presetNumber;
    s->processThreadunsafeOperations();
	return true;
}

//----------------------------------------------------------------------------------------------------

ComponentResult aulayer::GetParameterList(AudioUnitScope inScope, AudioUnitParameterID *outParameterList, UInt32 &outNumParameters)
{
	if((inScope != kAudioUnitScope_Global) || !IsInitialized())
	{
		outNumParameters = 0;
		return noErr;
	}

	outNumParameters = n_total_params;
	if(outParameterList) memcpy(outParameterList,parameterIDlist,sizeof(AudioUnitParameterID)*n_total_params);
	return noErr;
}

//----------------------------------------------------------------------------------------------------

ComponentResult aulayer::GetParameterInfo(
	AudioUnitScope          inScope,
	AudioUnitParameterID    inParameterID,
        AudioUnitParameterInfo  &outParameterInfo)
{
  //FIXME: I think this code can be a bit tighter and cleaner, but it works OK for now
	outParameterInfo.unit = kAudioUnitParameterUnit_Generic;
	outParameterInfo.minValue = 0.f;
	outParameterInfo.maxValue = 1.f;
	outParameterInfo.defaultValue = 0.f;
	
	outParameterInfo.flags = kAudioUnitParameterFlag_IsWritable | kAudioUnitParameterFlag_IsReadable; 

	//kAudioUnitParameterFlag_IsGlobalMeta
	
	sprintf(outParameterInfo.name,"-");			
	//outParameterInfo.unitName 

	inParameterID = plugin_instance->remapExternalApiToInternalId(inParameterID);
		
	if (inScope != kAudioUnitScope_Global) return kAudioUnitErr_InvalidParameter;
	if(!IsInitialized()) return kAudioUnitErr_Uninitialized;	// return defaults
	
	plugin_instance->getParameterName(inParameterID,outParameterInfo.name);
	outParameterInfo.flags |= kAudioUnitParameterFlag_HasCFNameString | kAudioUnitParameterFlag_CFNameRelease | kAudioUnitParameterFlag_HasClump | kAudioUnitParameterFlag_HasName;
	outParameterInfo.cfNameString = CFStringCreateWithCString(NULL,outParameterInfo.name,kCFStringEncodingUTF8);
	
	parametermeta pm;
	plugin_instance->getParameterMeta(inParameterID,pm);
	outParameterInfo.minValue = pm.fmin;
	outParameterInfo.maxValue = pm.fmax;
	outParameterInfo.defaultValue = pm.fdefault;	
	if (pm.expert) outParameterInfo.flags |= kAudioUnitParameterFlag_ExpertMode;
	if (pm.meta) outParameterInfo.flags |= kAudioUnitParameterFlag_IsGlobalMeta;
	
	outParameterInfo.clumpID = pm.clump;
	
	return noErr;
}

//----------------------------------------------------------------------------------------------------

ComponentResult aulayer::GetParameter(AudioUnitParameterID inID, AudioUnitScope inScope, AudioUnitElement inElement, Float32 &outValue)
{
	if (inScope != kAudioUnitScope_Global) return kAudioUnitErr_InvalidParameter;
	if(inID >= n_total_params) return kAudioUnitErr_InvalidParameter;
	if(!IsInitialized()) return kAudioUnitErr_Uninitialized;	
	outValue = plugin_instance->getParameter01(plugin_instance->remapExternalApiToInternalId(inID));
	return noErr;
}

//----------------------------------------------------------------------------------------------------

ComponentResult	aulayer::SetParameter(AudioUnitParameterID inID, AudioUnitScope inScope, AudioUnitElement inElement, Float32 inValue, UInt32 inBufferOffsetInFrames)
{
    if (inScope != kAudioUnitScope_Global) return kAudioUnitErr_InvalidParameter;
	if(inID >= n_total_params) return kAudioUnitErr_InvalidParameter;
	if(!IsInitialized()) return kAudioUnitErr_Uninitialized;	
	plugin_instance->setParameter01(plugin_instance->remapExternalApiToInternalId(inID),inValue,true);
	// TODO lägg till signalering från här -> editor om den är öppen
	// glöm inte att mappa om parametrarna ifall det är ableton live som är host
	// EDIT gör det hellre med en threadsafe buffer i sub3_synth
	// Translated:
	// TODO: Add signaling from here to the editor, if the editor is open
	// Do not forget to map the parameters if Ableton Live is the host
	// EDIT: Do it rather with a threadsafe buffer within sub3_synth
	return noErr;
}

//----------------------------------------------------------------------------------------------------

bool aulayer::CanScheduleParameters() const
{
   return false; // TODO add support
}

//----------------------------------------------------------------------------------------------------

bool aulayer::ParameterBeginEdit(int p)
{
	AudioUnitEvent event;
	event.mEventType = kAudioUnitEvent_BeginParameterChangeGesture;
	event.mArgument.mParameter.mAudioUnit = GetComponentInstance();
	event.mArgument.mParameter.mParameterID = p;
	event.mArgument.mParameter.mScope = kAudioUnitScope_Global;
	event.mArgument.mParameter.mElement = 0;
	AUEventListenerNotify(NULL,NULL,&event);
	return true;
}

//----------------------------------------------------------------------------------------------------

bool aulayer::ParameterEndEdit(int p)
{
	AudioUnitEvent event;
	event.mEventType = kAudioUnitEvent_EndParameterChangeGesture;
	event.mArgument.mParameter.mAudioUnit = GetComponentInstance();
	event.mArgument.mParameter.mParameterID = p;
	event.mArgument.mParameter.mScope = kAudioUnitScope_Global;
	event.mArgument.mParameter.mElement = 0;
	AUEventListenerNotify(NULL,NULL,&event);
	return true;
}

//----------------------------------------------------------------------------------------------------

bool aulayer::ParameterUpdate(int p)
{
	//AUParameterChange_TellListeners(GetComponentInstance(), p);
	// set up an AudioUnitParameter structure with all of the necessary values
	AudioUnitParameter dirtyParam;
	memset(&dirtyParam, 0, sizeof(dirtyParam));	// zero out the struct
	dirtyParam.mAudioUnit = GetComponentInstance();
	dirtyParam.mParameterID = p;
	dirtyParam.mScope = kAudioUnitScope_Global;
	dirtyParam.mElement = 0;

	AUParameterListenerNotify(NULL, NULL, &dirtyParam);
	
	return true;
}

//~~~~~~~~~~~~~~~~~~~~~~~~~~~~~~~~~~~~~~~~~~~~~~~~~~~~~~~~~~~~~~~~~~~~~~~~~~~~~~~~~~~~~~~~~~
//	AUMIDIBase::HandleMidiEvent
//
//~~~~~~~~~~~~~~~~~~~~~~~~~~~~~~~~~~~~~~~~~~~~~~~~~~~~~~~~~~~~~~~~~~~~~~~~~~~~~~~~~~~~~~~~~~
OSStatus aulayer::HandleMidiEvent(UInt8 status, UInt8 channel, UInt8 data1, UInt8 data2, UInt32 inStartFrame)
{
	if (!IsInitialized()) return kAudioUnitErr_Uninitialized;
	
	if(events_this_block >= 1024) return -1;  // buffer full
	
	eventbuffer[events_this_block].status = status;
	eventbuffer[events_this_block].channel = channel;
	eventbuffer[events_this_block].data1 = data1;
	eventbuffer[events_this_block].data2 = data2;
	eventbuffer[events_this_block].inStartFrame = inStartFrame;
	
	events_this_block++;
	
	return noErr;
}

#if MAC_CARBON

SHAZBOT

#include "AUCarbonViewBase.h"
#include "plugguieditor.h"

class VSTGUIAUView : public AUCarbonViewBase 
{
public:
	VSTGUIAUView (AudioUnitCarbonView auv) 
	: AUCarbonViewBase (auv)
	, editor (0)
	, xOffset (0)
	, yOffset (0)
	{
	}

	virtual ~VSTGUIAUView ()
	{
		if (editor)
		{
			editor->close ();
			delete editor;
		}
	}
	
	void RespondToEventTimer (EventLoopTimerRef inTimer) 
	{
		if (editor)
			editor->doIdleStuff ();
	}

	virtual OSStatus CreateUI(Float32 xoffset, Float32 yoffset)
	{
		AudioUnit unit = GetEditAudioUnit ();
		if (unit)
		{
			void* pluginAddr=0;
			UInt32 dataSize = sizeof(pluginAddr);
			ComponentResult err = AudioUnitGetProperty(mEditAudioUnit,kVmbAAudioUnitProperty_GetPluginCPPInstance, kAudioUnitScope_Global, 0, &pluginAddr, &dataSize);

			editor = new sub3_editor (pluginAddr);
			WindowRef window = GetCarbonWindow ();
			editor->open (window);
			HIViewRef platformControl = (HIViewRef)editor->getFrame()->getPlatformControl();
//			HIViewMoveBy ((HIViewRef)editor->getFrame ()->getPlatformControl (), xoffset, yoffset);
			EmbedControl (platformControl);
			CRect fsize = editor->getFrame ()->getViewSize (fsize);
			SizeControl (mCarbonPane, fsize.width (), fsize.height ());
			// CreateEventLoopTimer verkar sno focus och göra så den tappar mouseup-events
			// CreateEventLoopTimer Sees no focus OR seems to steal the? focus, and then starts losing mouse-up events
			CreateEventLoopTimer (kEventDurationSecond, kEventDurationSecond / 30);
			HIViewSetVisible (platformControl, true);
			HIViewSetNeedsDisplay (platformControl, true);
			//SetMouseCoalescingEnabled(false,NULL);
		}
		return noErr;
	}

	Float32 xOffset, yOffset;
protected:
	sub3_editor* editor;
};

COMPONENT_ENTRY(VSTGUIAUView);

#elif MAC_COCOA

// #error Implement the UI here, probably cribbing off of that AudioKit again
// TODO AU



#endif

AUDIOCOMPONENT_ENTRY(AUMusicDeviceFactory, aulayer);<|MERGE_RESOLUTION|>--- conflicted
+++ resolved
@@ -113,13 +113,10 @@
           
           // FIXME: The VST uses a std::unique_ptr<> and we probably should here also
           plugin_instance = new SurgeSynthesizer( this );
-<<<<<<< HEAD
 
           // This allows us standalone performance mode. See issue #146 and comment below tagged with issue number
           plugin_instance->time_data.ppqPos = 0;
-=======
->>>>>>> 31ddbdaa
-    }
+  }
 	assert(plugin_instance);
 }
 
